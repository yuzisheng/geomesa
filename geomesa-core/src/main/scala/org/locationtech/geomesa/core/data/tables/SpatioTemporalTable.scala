/*
 * Copyright 2014 Commonwealth Computer Research, Inc.
 *
 * Licensed under the Apache License, Version 2.0 (the "License");
 * you may not use this file except in compliance with the License.
 * You may obtain a copy of the License at
 *
 * http://www.apache.org/licenses/LICENSE-2.0
 *
 * Unless required by applicable law or agreed to in writing, software
 * distributed under the License is distributed on an "AS IS" BASIS,
 * WITHOUT WARRANTIES OR CONDITIONS OF ANY KIND, either express or implied.
 * See the License for the specific language governing permissions and
 * limitations under the License.
 */

package org.locationtech.geomesa.core.data.tables

import com.typesafe.scalalogging.slf4j.Logging
import org.apache.accumulo.core.client.{BatchDeleter, BatchWriter, Connector}
import org.apache.accumulo.core.data
import org.apache.accumulo.core.data.{Key, Mutation, Value}
import org.apache.accumulo.core.security.ColumnVisibility
import org.apache.hadoop.io.Text
import org.locationtech.geomesa.core.data.AccumuloFeatureWriter.FeatureWriterFn
import org.locationtech.geomesa.core.index.{IndexEntryEncoder, IndexSchema, _}
import org.opengis.feature.simple.{SimpleFeature, SimpleFeatureType}

import scala.collection.JavaConverters._

object SpatioTemporalTable extends Logging {

<<<<<<< HEAD
  val INDEX_FLAG = "0"
  val DATA_FLAG = "1"

  val INDEX_CHECK = s"~$INDEX_FLAG~"
  val DATA_CHECK = s"~$DATA_FLAG~"

  // index rows have an index flag as part of the schema
  def isIndexEntry(key: Key): Boolean = key.getRow.find(INDEX_CHECK) != -1

  // data rows have a data flag as part of the schema
  def isDataEntry(key: Key): Boolean = key.getRow.find(DATA_CHECK) != -1

  def spatioTemporalWriter(bw: BatchWriter, visibility: String, encoder: IndexEntryEncoder): SimpleFeature => Unit =
    (feature: SimpleFeature) => {
=======
  def spatioTemporalWriter(bw: BatchWriter, encoder: IndexEntryEncoder): FeatureWriterFn  =
    (feature: SimpleFeature, visibility: String) => {
>>>>>>> a72c4a70
      val KVs = encoder.encode(feature, visibility)
      val m = KVs.groupBy { case (k, _) => k.getRow }.map { case (row, kvs) => kvsToMutations(row, kvs) }
      bw.addMutations(m.asJava)
    }

  def kvsToMutations(row: Text, kvs: Seq[(Key, Value)]): Mutation = {
    val m = new Mutation(row)
    kvs.foreach { case (k, v) =>
      m.put(k.getColumnFamily, k.getColumnQualifier, k.getColumnVisibilityParsed, v)
    }
    m
  }

  /** Creates a function to remove spatio temporal index entries for a feature **/
  def removeSpatioTemporalIdx(bw: BatchWriter, encoder: IndexEntryEncoder): FeatureWriterFn =
    (feature: SimpleFeature, visibility: String) => {
      encoder.encode(feature, visibility).foreach { case (key, _) =>
        val m = new Mutation(key.getRow)
        m.putDelete(key.getColumnFamily, key.getColumnQualifier, key.getColumnVisibilityParsed)
        bw.addMutation(m)
      }
    }

  def deleteFeaturesFromTable(conn: Connector, bd: BatchDeleter, sft: SimpleFeatureType): Unit = {
    val MIN_START = "\u0000"
    val MAX_END = "~"

    val schema = getIndexSchema(sft).getOrElse {
      val msg = s"Cannot delete ${sft.getTypeName}. SFT does not have its index schema stored."
      throw new Exception(msg)
    }

    val (rowf, _,_) = IndexSchema.parse(IndexSchema.formatter, schema).get
    val planners = rowf.lf match {
      case Seq(pf: PartitionTextFormatter, i: IndexOrDataTextFormatter, const: ConstantTextFormatter, r@_*) =>
        // Build ranges using pf, ip and const!
        val rpp = RandomPartitionPlanner(pf.numPartitions)
        val ip = IndexOrDataPlanner()
        val csp = ConstStringPlanner(const.constStr)
        Seq(rpp, ip, csp)

      case _ =>
        throw new RuntimeException(s"Cannot delete ${sft.getTypeName}. SFT has an invalid schema structure.")
    }

    val planner =  CompositePlanner(planners, "~")
    val keyPlans =
      Seq(true, false).map(indexOnly => planner.getKeyPlan(AcceptEverythingFilter, indexOnly, ExplainNull))

    val ranges = keyPlans.map { kp =>
      kp match {
        case KeyRanges(rs) => rs.map(r => new data.Range(r.start + "~" + MIN_START, r.end + "~" + MAX_END))
        case _ =>
          logger.error(s"Keyplanner failed to build range properly.")
          Seq.empty
      }
    }.flatten

    bd.setRanges(ranges.asJavaCollection)
    bd.delete()
    bd.close()

  }
}<|MERGE_RESOLUTION|>--- conflicted
+++ resolved
@@ -30,7 +30,6 @@
 
 object SpatioTemporalTable extends Logging {
 
-<<<<<<< HEAD
   val INDEX_FLAG = "0"
   val DATA_FLAG = "1"
 
@@ -43,12 +42,8 @@
   // data rows have a data flag as part of the schema
   def isDataEntry(key: Key): Boolean = key.getRow.find(DATA_CHECK) != -1
 
-  def spatioTemporalWriter(bw: BatchWriter, visibility: String, encoder: IndexEntryEncoder): SimpleFeature => Unit =
-    (feature: SimpleFeature) => {
-=======
   def spatioTemporalWriter(bw: BatchWriter, encoder: IndexEntryEncoder): FeatureWriterFn  =
     (feature: SimpleFeature, visibility: String) => {
->>>>>>> a72c4a70
       val KVs = encoder.encode(feature, visibility)
       val m = KVs.groupBy { case (k, _) => k.getRow }.map { case (row, kvs) => kvsToMutations(row, kvs) }
       bw.addMutations(m.asJava)
